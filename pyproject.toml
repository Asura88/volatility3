--- conflicted
+++ resolved
@@ -20,13 +20,10 @@
     "capstone>=5.0.3,<6",
     "pycryptodome>=3.21.0,<4",
     "leechcorepyc>=2.19.2,<3; sys_platform != 'darwin'",
-<<<<<<< HEAD
     # https://github.com/python-pillow/Pillow/blob/main/CHANGES.rst
     # 10.0.0 dropped support for Python3.7
     # 11.0.0 dropped support for Python3.8, which is still supported by Volatility3
     "pillow>=10.0.0,<11.0.0",
-=======
->>>>>>> 6262fcf3
 ]
 
 cloud = [
@@ -39,10 +36,7 @@
     "jsonschema>=4.23.0,<5",
     "pyinstaller>=6.11.0,<7",
     "pyinstaller-hooks-contrib>=2024.9",
-<<<<<<< HEAD
-=======
     "types-jsonschema>=4.23.0,<5",
->>>>>>> 6262fcf3
 ]
 
 test = [
@@ -79,12 +73,6 @@
 mypy_path = "./stubs"
 show_traceback = true
 
-<<<<<<< HEAD
-[tool.mypy.overrides]
-ignore_missing_imports = true
-
-=======
->>>>>>> 6262fcf3
 [tool.ruff]
 line-length = 88
 target-version = "py38"
