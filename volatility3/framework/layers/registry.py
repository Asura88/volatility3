# This file is Copyright 2019 Volatility Foundation and licensed under the Volatility Software License 1.0
# which is available at https://www.volatilityfoundation.org/license/vsl-v1.0
#
import contextlib
import logging
from typing import Any, Callable, Dict, Iterable, List, Optional, Tuple, Union

from volatility3.framework import constants, exceptions, interfaces, objects
from volatility3.framework.configuration import requirements
from volatility3.framework.configuration.requirements import (
    IntRequirement,
    TranslationLayerRequirement,
)
from volatility3.framework.exceptions import InvalidAddressException
from volatility3.framework.layers import linear
from volatility3.framework.symbols import intermed
from volatility3.plugins.windows import pslist

vollog = logging.getLogger(__name__)


class RegistryFormatException(exceptions.LayerException):
    """Thrown when an error occurs with the underlying Registry file format."""


class RegistryInvalidIndex(exceptions.LayerException):
    """Thrown when an index that doesn't exist or can't be found occurs."""


class RegistryHive(linear.LinearlyMappedLayer):
    def __init__(
        self,
        context: interfaces.context.ContextInterface,
        config_path: str,
        name: str,
        metadata: Optional[Dict[str, Any]] = None,
    ) -> None:
        super().__init__(
            context=context, config_path=config_path, name=name, metadata=metadata
        )

        self._base_layer = self.config["base_layer"]
        self._hive_offset = self.config["hive_offset"]
        self._table_name = self.config["nt_symbols"]
        self._page_size = 1 << 12

        self._reg_table_name = intermed.IntermediateSymbolTable.create(
            context, self._config_path, "windows", "registry"
        )

        cmhive = self.context.object(
            self._table_name + constants.BANG + "_CMHIVE",
            self._base_layer,
            self._hive_offset,
        )
        self._cmhive_name = cmhive.get_name()
        self.hive = cmhive.Hive

        # TODO: Check the checksum
        if self.hive.Signature != 0xBEE0BEE0:
            raise RegistryFormatException(
                self.name,
                f"Registry hive at {self._hive_offset} does not have a valid signature",
            )

        # Win10 17063 introduced the Registry process to map most hives.  Check
        # if it exists and update RegistryHive._base_layer
        for proc in pslist.PsList.list_processes(
            self.context, self.config["base_layer"], self.config["nt_symbols"]
        ):
            proc_name = proc.ImageFileName.cast(
                "string", max_length=proc.ImageFileName.vol.count, errors="replace"
            )
            if proc_name == "Registry" and proc.InheritedFromUniqueProcessId == 4:
                proc_layer_name = proc.add_process_layer()
                self._base_layer = proc_layer_name
                break

        self._base_block = self.hive.BaseBlock.dereference()

        self._minaddr = 0
        try:
            self._hive_maxaddr_non_volatile = self.hive.Storage[0].Length
            self._hive_maxaddr_volatile = self.hive.Storage[1].Length
            self._maxaddr = 0x80000000 | self._hive_maxaddr_volatile
            vollog.log(
                constants.LOGLEVEL_VVVV,
                f"Setting hive {self.name} max address to {hex(self._maxaddr)}",
            )
        except exceptions.InvalidAddressException:
            self._hive_maxaddr_non_volatile = 0x7FFFFFFF
            self._hive_maxaddr_volatile = 0x7FFFFFFF
            self._maxaddr = 0x80000000 | self._hive_maxaddr_volatile
            vollog.log(
                constants.LOGLEVEL_VVVV,
                f"Exception when setting hive {self.name} max address, using {hex(self._maxaddr)}",
            )

    def _get_hive_maxaddr(self, volatile):
        return (
            self._hive_maxaddr_volatile if volatile else self._hive_maxaddr_non_volatile
        )

    def get_name(self) -> str:
        return self._cmhive_name or "[NONAME]"

    @property
    def hive_offset(self) -> int:
        return self._hive_offset

    @property
    def address_mask(self) -> int:
        """Return a mask that allows for the volatile bit to be set."""
        return super().address_mask | 0x80000000

    @property
    def root_cell_offset(self) -> int:
        """Returns the offset for the root cell in this hive."""
        with contextlib.suppress(InvalidAddressException):
            if (
                self._base_block.Signature.cast(
                    "string", max_length=4, encoding="latin-1"
                )
                == "regf"
            ):
                return self._base_block.RootCell
        return 0x20

    def get_cell(self, cell_offset: int) -> "objects.StructType":
        """Returns the appropriate Cell value for a cell offset."""
        # This would be an _HCELL containing CELL_DATA, but to save time we skip the size of the HCELL
        cell = self._context.object(
            object_type=self._table_name + constants.BANG + "_CELL_DATA",
            offset=cell_offset + 4,
            layer_name=self.name,
        )
        return cell

    def get_node(self, cell_offset: int) -> "objects.StructType":
        """Returns the appropriate Node, interpreted from the Cell based on its
        Signature."""
        cell = self.get_cell(cell_offset)
        try:
            signature = cell.cast("string", max_length=2, encoding="latin-1")
<<<<<<< HEAD
        except exceptions.InvalidAddressException:
            vollog.debug(
                f"Unable to read cell signature for cell at {cell.vol.offset:x}"
            )
            return cell

=======
        except (RegistryInvalidIndex, exceptions.InvalidAddressException):
            vollog.debug(
                f"Failed to get cell signature for cell (0x{cell.vol.offset:x})"
            )
            return cell
>>>>>>> 9a4ec65e
        if signature == "nk":
            return cell.u.KeyNode
        elif signature == "sk":
            return cell.u.KeySecurity
        elif signature == "vk":
            return cell.u.KeyValue
        elif signature == "db":
            # Big Data
            return cell.u.ValueData
        elif signature == "lf" or signature == "lh" or signature == "ri":
            # Fast Leaf, Hash Leaf, Index Root
            return cell.u.KeyIndex
        else:
            # It doesn't matter that we use KeyNode, we're just after the first two bytes
            vollog.debug(
                f"Unknown Signature {signature} (0x{cell.u.KeyNode.Signature:x}) at offset {cell_offset}"
            )
            return cell

    def get_key(
        self, key: str, return_list: bool = False
    ) -> Union[List[objects.StructType], objects.StructType]:
        """Gets a specific registry key by key path.

        return_list specifies whether the return result will be a single
        node (default) or a list of nodes from root to the current node
        (if return_list is true).

        Raises RegistryFormatException if an invalid structure is encountered
        Raises KeyError if the key is not found
        """
        root_node = self.get_node(self.root_cell_offset)
        if not root_node.vol.type_name.endswith(constants.BANG + "_CM_KEY_NODE"):
            raise RegistryFormatException(
                self.name,
                f"Encountered {root_node.vol.type_name} instead of _CM_KEY_NODE",
            )
        node_key = [root_node]
        if key.endswith("\\"):
            key = key[:-1]
        key_array = key.split("\\")
        found_key: List[str] = []
        while key_array and node_key:
            subkeys = node_key[-1].get_subkeys()
            for subkey in subkeys:
                # registry keys are not case sensitive so compare lowercase
                # https://msdn.microsoft.com/en-us/library/windows/desktop/ms724946(v=vs.85).aspx
                if subkey.get_name().lower() == key_array[0].lower():
                    node_key = node_key + [subkey]
                    found_key, key_array = found_key + [key_array[0]], key_array[1:]
                    break
            else:
                node_key = []
        if not node_key:
            raise KeyError(
                "Key {} not found under {}".format(key_array[0], "\\".join(found_key))
            )
        if return_list:
            return node_key
        return node_key[-1]

    def visit_nodes(
        self,
        visitor: Callable[[objects.StructType], None],
        node: Optional[objects.StructType] = None,
    ) -> None:
        """Applies a callable (visitor) to all nodes within the registry tree
        from a given node."""
        if not node:
            node = self.get_node(self.root_cell_offset)
        visitor(node)
        for node in node.get_subkeys():
            self.visit_nodes(visitor, node)

    @staticmethod
    def _mask(value: int, high_bit: int, low_bit: int) -> int:
        """Returns the bits of a value between highbit and lowbit inclusive."""
        high_mask = (2 ** (high_bit + 1)) - 1
        low_mask = (2**low_bit) - 1
        mask = high_mask ^ low_mask
        # print(high_bit, low_bit, bin(mask), bin(value))
        return value & mask

    @classmethod
    def get_requirements(cls) -> List[interfaces.configuration.RequirementInterface]:
        return [
            IntRequirement(
                name="hive_offset",
                description="Offset within the base layer at which the hive lives",
                default=0,
                optional=False,
            ),
            requirements.SymbolTableRequirement(
                name="nt_symbols", description="Windows kernel symbols"
            ),
            TranslationLayerRequirement(
                name="base_layer",
                description="Layer in which the registry hive lives",
                optional=False,
            ),
        ]

    def _translate(self, offset: int) -> int:
        """Translates a single cell index to a cell memory offset and the
        suboffset within it."""

        # Ignore the volatile bit when determining maxaddr validity
        volatile = self._mask(offset, 31, 31) >> 31
        if offset & 0x7FFFFFFF > self._get_hive_maxaddr(volatile):
            vollog.log(
                constants.LOGLEVEL_VVV,
                "Layer {} couldn't translate offset {}, greater than {} in {} store of {}".format(
                    self.name,
                    hex(offset & 0x7FFFFFFF),
                    hex(self._get_hive_maxaddr(volatile)),
                    "volative" if volatile else "non-volatile",
                    self.get_name(),
                ),
            )
            raise RegistryInvalidIndex(
                self.name, "Mapping request for value greater than maxaddr"
            )

        storage = self.hive.Storage[volatile]
        dir_index = self._mask(offset, 30, 21) >> 21
        table_index = self._mask(offset, 20, 12) >> 12
        suboffset = self._mask(offset, 11, 0) >> 0

        table = storage.Map.Directory[dir_index]
        entry = table.Table[table_index]
        return entry.get_block_offset() + suboffset

    def mapping(
        self, offset: int, length: int, ignore_errors: bool = False
    ) -> Iterable[Tuple[int, int, int, int, str]]:
        if length < 0:
            raise ValueError("Mapping length of RegistryHive must be positive or zero")

        # Return the translated offset without checking bounds within the HBIN.  The check runs into
        # issues when pages are swapped on large HBINs, and did not seem to find any errors on single page
        # HBINs while dramatically slowing performance.
        response = []
        current_offset = offset
        remaining_length = length
        chunk_size = self._page_size - (offset & (self._page_size - 1))
        while remaining_length > 0:
            chunk_size = min(chunk_size, remaining_length, self._page_size)
            try:
                translated_offset = self._translate(current_offset)
                response.append(
                    (
                        current_offset,
                        chunk_size,
                        translated_offset,
                        chunk_size,
                        self._base_layer,
                    )
                )
            except exceptions.LayerException:
                if not ignore_errors:
                    raise
            current_offset += chunk_size
            remaining_length -= chunk_size
            chunk_size = self._page_size
        return response

    @property
    def dependencies(self) -> List[str]:
        """Returns a list of layer names that this layer translates onto."""
        return [self.config["base_layer"]]

    def is_valid(self, offset: int, length: int = 1) -> bool:
        """Returns a boolean based on whether the offset is valid or not."""
        with contextlib.suppress(exceptions.InvalidAddressException):
            # Pass this to the lower layers for now
            return all(
                self.context.layers[layer].is_valid(offset, length)
                for (_, _, offset, length, layer) in self.mapping(offset, length)
            )
        return False

    @property
    def minimum_address(self) -> int:
        return self._minaddr

    @property
    def maximum_address(self) -> int:
        return self._maxaddr<|MERGE_RESOLUTION|>--- conflicted
+++ resolved
@@ -142,20 +142,11 @@
         cell = self.get_cell(cell_offset)
         try:
             signature = cell.cast("string", max_length=2, encoding="latin-1")
-<<<<<<< HEAD
-        except exceptions.InvalidAddressException:
-            vollog.debug(
-                f"Unable to read cell signature for cell at {cell.vol.offset:x}"
-            )
-            return cell
-
-=======
         except (RegistryInvalidIndex, exceptions.InvalidAddressException):
             vollog.debug(
                 f"Failed to get cell signature for cell (0x{cell.vol.offset:x})"
             )
             return cell
->>>>>>> 9a4ec65e
         if signature == "nk":
             return cell.u.KeyNode
         elif signature == "sk":
